--- conflicted
+++ resolved
@@ -119,11 +119,7 @@
     public RcsFeatureConnection(Context context, int slotId, IImsRcsFeature feature, IImsConfig c,
             IImsRegistration r) {
         super(context, slotId, c, r);
-<<<<<<< HEAD
-        setBinder(feature.asBinder());
-=======
         setBinder(feature != null ? feature.asBinder() : null);
->>>>>>> 80478ea7
         mAvailabilityCallbackManager = new AvailabilityCallbackManager(mContext);
         mRegistrationCallbackManager = new RegistrationCallbackManager(mContext);
     }
@@ -136,15 +132,8 @@
 
     @Override
     protected void onRemovedOrDied() {
-<<<<<<< HEAD
-        super.onRemovedOrDied();
-        synchronized (mLock) {
-            close();
-        }
-=======
         close();
         super.onRemovedOrDied();
->>>>>>> 80478ea7
     }
 
     public void setRcsFeatureListener(IRcsFeatureListener listener) throws RemoteException {
