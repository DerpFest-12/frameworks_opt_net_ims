--- conflicted
+++ resolved
@@ -20,14 +20,7 @@
 import android.compat.annotation.UnsupportedAppUsage;
 import android.content.Context;
 import android.content.pm.PackageManager;
-<<<<<<< HEAD
-import android.os.Handler;
-import android.os.HandlerThread;
 import android.os.IBinder;
-import android.os.Looper;
-=======
-import android.os.IBinder;
->>>>>>> 80478ea7
 import android.os.Message;
 import android.os.PersistableBundle;
 import android.os.RemoteException;
@@ -60,11 +53,7 @@
 import android.telephony.ims.stub.ImsCallSessionImplBase;
 import android.telephony.ims.stub.ImsConfigImplBase;
 import android.telephony.ims.stub.ImsRegistrationImplBase;
-<<<<<<< HEAD
-import android.util.Log;
-=======
 import android.util.SparseArray;
->>>>>>> 80478ea7
 
 import com.android.ims.internal.IImsCallSession;
 import com.android.ims.internal.IImsServiceFeatureCallback;
@@ -212,7 +201,6 @@
     private static final boolean DBG = true;
 
     private static final int RESPONSE_WAIT_TIME_MS = 3000;
-    private static final int GET_INSTANCE_TIMEOUT_MS = 500;
 
     /**
      * Create a Lazy Executor that is not instantiated for this instance unless it is used. This
@@ -418,41 +406,6 @@
      */
     @UnsupportedAppUsage
     public static ImsManager getInstance(Context context, int phoneId) {
-<<<<<<< HEAD
-        CountDownLatch latch = new CountDownLatch(1);
-        final ImsManager[] mgr = new ImsManager[1];
-        // Include all states in the ready filter, as some APIs are available when the MmMTelFeature
-        // is not in the ready state yet.
-        ArrayList<Integer> readyFilter = new ArrayList<>();
-        readyFilter.add(ImsFeature.STATE_UNAVAILABLE);
-        readyFilter.add(ImsFeature.STATE_INITIALIZING);
-        readyFilter.add(ImsFeature.STATE_READY);
-        FeatureConnector<ImsManager> fc = new FeatureConnector<>(context, phoneId, ImsManager::new,
-                TAG, readyFilter, new FeatureConnector.Listener<ImsManager>() {
-                    @Override
-                    public void connectionReady(ImsManager manager) {
-                        mgr[0] = manager;
-                        latch.countDown();
-                    }
-                    @Override
-                    public void connectionUnavailable(int reason) {
-                        latch.countDown();
-                    }
-                }, Runnable::run /* callback on binder thread (or current thread if local) */);
-        fc.connectForOneShot();
-        try {
-            latch.await(GET_INSTANCE_TIMEOUT_MS, TimeUnit.MILLISECONDS);
-        } catch (InterruptedException e) {
-            Log.w(TAG, "getInstance - exception: " + e);
-        }
-        // Create shell ImsManager in the case that the MmTelFeature is not available to be
-        // compatible with previous users of this API.
-        if (mgr[0] == null) {
-            mgr[0] = new ImsManager(context, phoneId);
-            mgr[0].associate(null, null, null);
-        }
-        return mgr[0];
-=======
         InstanceManager instanceManager;
         synchronized (IMS_MANAGER_INSTANCES) {
             instanceManager = IMS_MANAGER_INSTANCES.get(phoneId);
@@ -465,7 +418,6 @@
         // If the ImsManager became disconnected for some reason, try to reconnect it now.
         instanceManager.reconnect();
         return instanceManager.getInstance();
->>>>>>> 80478ea7
     }
 
     /**
@@ -477,14 +429,9 @@
      * @param phoneId The modem phone ID that the ImsManager will be created for.
      * @param logPrefix The log prefix used for debugging purposes.
      * @param listener The Listener that will deliver ImsManager updates as it becomes available.
-<<<<<<< HEAD
-     * @param executor The Executor that the Listener will be called on.
-     * @return
-=======
      * @param executor The Executor that the Listener callbacks will be called on.
      * @return A FeatureConnector instance for generating ImsManagers as the associated
      * MmTelFeatures become available.
->>>>>>> 80478ea7
      */
     public static FeatureConnector<ImsManager> getConnector(Context context,
             int phoneId, String logPrefix, FeatureConnector.Listener<ImsManager> listener,
@@ -1698,14 +1645,10 @@
         mSubscriptionManagerProxy = new DefaultSubscriptionManagerProxy(context);
         mConfigManager = (CarrierConfigManager) context.getSystemService(
                 Context.CARRIER_CONFIG_SERVICE);
-<<<<<<< HEAD
-        mExecutorFactory = new ImsExecutorFactory();
-=======
         mExecutor = new LazyExecutor();
         // Start off with an empty MmTelFeatureConnection, which will be replaced one an
         // ImsService is available (ImsManager expects a non-null FeatureConnection)
         associate(null, null, null);
->>>>>>> 80478ea7
     }
 
     /**
@@ -1721,35 +1664,23 @@
         mConfigManager = (CarrierConfigManager) context.getSystemService(
                 Context.CARRIER_CONFIG_SERVICE);
         // Do not multithread tests
-<<<<<<< HEAD
-        mExecutorFactory = Runnable::run;
-=======
         mExecutor = Runnable::run;
         // MmTelFeatureConnection should be replaced for tests with mMmTelFeatureConnectionFactory.
         associate(null, null, null);
->>>>>>> 80478ea7
     }
 
     /*
      * Returns a flag indicating whether the IMS service is available.
      */
     public boolean isServiceAvailable() {
-<<<<<<< HEAD
-        return mMmTelFeatureConnection.isBinderAlive();
-=======
         return mMmTelConnectionRef.get().isBinderAlive();
->>>>>>> 80478ea7
     }
 
     /*
      * Returns a flag indicating whether the IMS service is ready to send requests to lower layers.
      */
     public boolean isServiceReady() {
-<<<<<<< HEAD
-        return mMmTelFeatureConnection.isBinderReady();
-=======
         return mMmTelConnectionRef.get().isBinderReady();
->>>>>>> 80478ea7
     }
 
     public void setConfigListener(ImsConfigListener listener) {
@@ -2380,20 +2311,6 @@
         mMmTelConnectionRef.get().updateFeatureCapabilities(capabilities);
     }
 
-    @Override
-    public void updateFeatureState(int state) {
-        if (mMmTelFeatureConnection != null) {
-            mMmTelFeatureConnection.updateFeatureState(state);
-        }
-    }
-
-    @Override
-    public void updateFeatureCapabilities(long capabilities) {
-        if (mMmTelFeatureConnection != null) {
-            mMmTelFeatureConnection.updateFeatureCapabilities(capabilities);
-        }
-    }
-
     public void getImsServiceState(Consumer<Integer> result) {
         getImsThreadExecutor().execute(() -> {
             try {
@@ -2462,21 +2379,6 @@
             throw new ImsException("IMS not supported on device.",
                     ImsReasonInfo.CODE_LOCAL_IMS_NOT_SUPPORTED_ON_DEVICE);
         }
-<<<<<<< HEAD
-        if (mMmTelFeatureConnection == null || !mMmTelFeatureConnection.isBinderAlive()) {
-            throw new ImsException("Service is unavailable",
-                    ImsReasonInfo.CODE_LOCAL_IMS_SERVICE_DOWN);
-        }
-    }
-
-    @Override
-    public void registerFeatureCallback(int slotId, IImsServiceFeatureCallback cb,
-            boolean oneShot) {
-        try {
-            ITelephony telephony = getITelephony();
-            if (telephony != null) {
-                telephony.registerMmTelFeatureCallback(slotId, cb, oneShot);
-=======
         MmTelFeatureConnection c = mMmTelConnectionRef.get();
         if (c == null || !c.isBinderAlive()) {
             throw new ImsException("Service is unavailable",
@@ -2491,7 +2393,6 @@
             ITelephony telephony = getITelephony();
             if (telephony != null) {
                 telephony.registerMmTelFeatureCallback(slotId, cb);
->>>>>>> 80478ea7
             } else {
                 cb.imsFeatureRemoved(FeatureConnector.UNAVAILABLE_REASON_SERVER_UNAVAILABLE);
             }
@@ -2529,27 +2430,13 @@
 
     @Override
     public void associate(IBinder binder, IImsConfig c, IImsRegistration r) {
-<<<<<<< HEAD
-        mMmTelFeatureConnection = mMmTelFeatureConnectionFactory.create(
-                mContext, mPhoneId, IImsMmTelFeature.Stub.asInterface(binder), c, r);
-=======
         mMmTelConnectionRef.set(mMmTelFeatureConnectionFactory.create(
                 mContext, mPhoneId, IImsMmTelFeature.Stub.asInterface(binder), c, r));
->>>>>>> 80478ea7
     }
 
     @Override
     public void invalidate() {
-<<<<<<< HEAD
-        // mMmTelFeatureConnection may be null in some cases where invalidate was called before
-        // associate.
-        if (mMmTelFeatureConnection != null) {
-            mMmTelFeatureConnection.closeConnection();
-            mMmTelFeatureConnection.setBinder(null);
-        }
-=======
         mMmTelConnectionRef.get().onRemovedOrDied();
->>>>>>> 80478ea7
     }
 
     private ITelephony getITelephony() {
